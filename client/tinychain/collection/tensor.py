"""An n-dimensional array of numbers."""

from tinychain import ref
from tinychain.util import uri
from tinychain.value import F32, Number

from . import schema
from .bound import Range
from .collection import Collection


class Tensor(Collection):
    """An n-dimensional array of numbers."""

    __uri__ = uri(Collection) + "/tensor"

    def __getitem__(self, bounds):
<<<<<<< HEAD
        if not isinstance(bounds, tuple):
            if hasattr(bounds, "__iter__"):
                bounds = tuple(bounds)
            else:
                bounds = (bounds,)

        bounds = [
            Range.from_slice(x) if isinstance(x, slice)
            else x for x in bounds]

=======
        bounds = _handle_bounds(bounds)
>>>>>>> 5f22edb2
        return self._get("", bounds, Tensor)

    def __setitem__(self, bounds, value):
        bounds = _handle_bounds(bounds)
        return self._put("", bounds, value)

    def __add__(self, other):
        return self.add(other)

    def __eq__(self, other):
        return self.eq(other)

    def __gt__(self, other):
        return self.gt(other)

    def __ge__(self, other):
        return self.gte(other)

    def __lt__(self, other):
        return self.lt(other)

    def __le__(self, other):
        return self.lte(other)

    def __mul__(self, other):
        return self.mul(other)

    def __ne__(self, other):
        return self.ne(other)

    def __sub__(self, other):
        return self.sub(other)

    def __truediv__(self, other):
        return self.div(other)

    def abs(self):
        return self._get("abs", rtype=Tensor)

    def add(self, other):
        return self._post("add", Tensor, r=other)

    def all(self):
        """Return `True` if all elements in this `Tensor` are nonzero."""

        return self._get("all", rtype=Tensor)

    def any(self):
        """Return `True` if any element in this `Tensor` are nonzero."""

        return self._get("any", rtype=Tensor)

    def div(self, other):
        """Divide this `Tensor` by another, broadcasting if necessary."""

        return self._post("div", Tensor, r=other)

    def eq(self, other):
        """Return a boolean `Tensor` with element-wise equality values."""

        return self._post("eq", Tensor, r=other)

    def gt(self, other):
        """Return a boolean `Tensor` with element-wise greater-than values."""

        return self._post("gt", Tensor, r=other)

    def gte(self, other):
        """Return a boolean `Tensor` with element-wise greater-or-equal values."""

        return self._post("gte", Tensor, r=other)

    def lt(self, other):
        """Return a boolean `Tensor` with element-wise less-than values."""

        return self._post("lt", Tensor, r=other)

    def lte(self, other):
        """Return a boolean `Tensor` with element-wise less-or-equal values."""

        return self._post("lte", Tensor, r=other)

    def logical_and(self, other):
        """Return a boolean `Tensor` with element-wise logical and values."""

        return self._post("and", Tensor, r=other)

    def logical_not(self):
        """Return a boolean `Tensor` with element-wise logical not values."""

        return self._get("not", rtype=Tensor)

    def logical_or(self, other):
        """Return a boolean `Tensor` with element-wise logical or values."""

        return self._post("or", Tensor, r=other)

    def logical_xor(self, other):
        """Return a boolean `Tensor` with element-wise logical xor values."""

        return self._post("xor", Tensor, r=other)

    def mul(self, other):
        """Multiply this `Tensor` by another, broadcasting if necessary."""

        return self._post("mul", Tensor, r=other)

    def ne(self, other):
        """Return a boolean `Tensor` with element-wise not-equal values."""

        return self._post("ne", Tensor, r=other)

    def product(self, axis=None):
        """Calculate the product of this `Tensor` along the given `axis`, or the total product if no axis is given."""

        rtype = Number if axis is None else Tensor
        return self._get("product", axis, rtype)

    def sub(self, other):
        """Subtract another `Tensor` from this one, broadcasting if necessary."""

        return self._post("sub", Tensor, r=other)

    def sum(self, axis=None):
        """Calculate the sum of this `Tensor` along the given `axis`, or the total sum if no axis is given."""

        rtype = Number if axis is None else Tensor
        return self._get("sum", axis, rtype)

    def write(self, *args):
        """
        Write a `Tensor` or `Number` to the given slice of this one.

<<<<<<< HEAD
        If only one argument is provided, it is assumed to be a value to write to this entire `Tensor`.
        If two arguments are provided, the first is assumed to be the bounds of the write and the second the value.
=======
        If only one argument if provided, it will overwrite this entire `Tensor`, broadcasting if necessary.
>>>>>>> 5f22edb2
        """

        if len(args) == 1:
            [value] = args
            return self.__setitem__(None, value)
        elif len(args) == 2:
            [bounds, value] = args
            return self.__setitem__(bounds, value)
        else:
<<<<<<< HEAD
            raise TypeError(f"Tensor.write accepts exactly one or two arguments (got {args})")
=======
            raise TypeError(f"Tensor.write takes exactly one or two arguments, not f{args}")
>>>>>>> 5f22edb2


class Dense(Tensor):
    """An n-dimensional array of numbers stored as sequential blocks."""

    __uri__ = uri(Tensor) + "/dense"

    @classmethod
    def arange(cls, shape, start, stop):
        """
        Return a `DenseTensor` with the given shape containing a range of numbers
        evenly distributed between `start` and `stop`.
        """

        return cls(ref.Get(uri(cls) + "/range", (shape, start, stop)))

    @classmethod
    def constant(cls, shape, value):
        """Return a `DenseTensor` filled with the given `value`."""

        return cls(ref.Get(uri(cls) + "/constant", (shape, value)))

    @classmethod
    def ones(cls, shape, dtype=F32):
        """
        Return a `DenseTensor` filled with ones.

        If `dtype` is not specified, the data type will be :class:`F32`.
        """

        return cls.constant(shape, dtype(1))

    @classmethod
    def zeros(cls, shape, dtype=F32):
        """
        Return a `DenseTensor` filled with zeros.

        If `dtype` is not specified, the data type will be :class:`F32`.
        """

        return cls.constant(shape, dtype(0))


class Sparse(Tensor):
    """An n-dimensional array of numbers stored as a :class:`Table` of coordinates and values."""

    __uri__ = uri(Tensor) + "/sparse"

    @classmethod
    def zeros(cls, shape, dtype=F32):
        """
        Return a sparse tensor with the given shape and data type.

        If `dtype` is not specified, the data type will be :class:`F32`.
        """

        return cls(schema.Tensor(shape, dtype))

def _handle_bounds(bounds):
    if bounds is None:
        return None

    if hasattr(bounds, "__iter__"):
        bounds = tuple(bounds)
    else:
        bounds = (bounds,)

    return [
        Range.from_slice(x) if isinstance(x, slice)
        else x for x in bounds]<|MERGE_RESOLUTION|>--- conflicted
+++ resolved
@@ -15,20 +15,7 @@
     __uri__ = uri(Collection) + "/tensor"
 
     def __getitem__(self, bounds):
-<<<<<<< HEAD
-        if not isinstance(bounds, tuple):
-            if hasattr(bounds, "__iter__"):
-                bounds = tuple(bounds)
-            else:
-                bounds = (bounds,)
-
-        bounds = [
-            Range.from_slice(x) if isinstance(x, slice)
-            else x for x in bounds]
-
-=======
         bounds = _handle_bounds(bounds)
->>>>>>> 5f22edb2
         return self._get("", bounds, Tensor)
 
     def __setitem__(self, bounds, value):
@@ -162,12 +149,8 @@
         """
         Write a `Tensor` or `Number` to the given slice of this one.
 
-<<<<<<< HEAD
         If only one argument is provided, it is assumed to be a value to write to this entire `Tensor`.
         If two arguments are provided, the first is assumed to be the bounds of the write and the second the value.
-=======
-        If only one argument if provided, it will overwrite this entire `Tensor`, broadcasting if necessary.
->>>>>>> 5f22edb2
         """
 
         if len(args) == 1:
@@ -177,11 +160,7 @@
             [bounds, value] = args
             return self.__setitem__(bounds, value)
         else:
-<<<<<<< HEAD
-            raise TypeError(f"Tensor.write accepts exactly one or two arguments (got {args})")
-=======
             raise TypeError(f"Tensor.write takes exactly one or two arguments, not f{args}")
->>>>>>> 5f22edb2
 
 
 class Dense(Tensor):
