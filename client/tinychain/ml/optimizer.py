--- conflicted
+++ resolved
@@ -1,8 +1,3 @@
-<<<<<<< HEAD
-import typing as t
-from abc import abstractmethod
-=======
->>>>>>> 93249133
 import typing as t
 from abc import abstractmethod
 
