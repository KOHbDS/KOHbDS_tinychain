--- conflicted
+++ resolved
@@ -69,7 +69,7 @@
         return _Adam()
 
 
-<<<<<<< HEAD
+
 # def train(model, optimizer, inputs, cost, train_while):
 #     """
 #     Train a :class:`Differentiable` such as a neural network while the given `train_while` condition is `True`.
@@ -95,9 +95,6 @@
 
 
 def train(model, optimizer, inputs, labels, cost, num_iterations: UInt):
-=======
-def train(model, optimizer, inputs, labels, cost, train_while):
->>>>>>> 87bb6785
     """
     Train a :class:`Differentiable` such as a neural network while the given `train_while` condition is `True`.
 
@@ -106,7 +103,6 @@
         `output`: a `Tensor`, the last output of the model;
         `loss`: a `Number`, the lats loss of the model's predict.
     """
-<<<<<<< HEAD
     
     @closure
     @post_op
@@ -121,15 +117,6 @@
     @tc.closure
     @tc.post_op
     def cond(i: tc.UInt, loss: tc.tensor.Tensor):
-        return i <= num_iterations#.logical_and((loss >= min_loss).all())
-=======
-
-    @closure(model, optimizer, inputs, labels)
-    @post_op
-    def step(i: UInt, output: Tensor):
-        loss = cost(output, labels)
-        update = optimizer.optimize(i, model, inputs, loss)
-        return After(update, {"i": i + 1, "output": model.forward(inputs).copy()})
->>>>>>> 87bb6785
+        return i <= num_iterations#.logical_and((loss >= min_loss).all()
 
     return While(cond, step, {"i": 1, "loss": tc.tensor.Dense.ones([1, 1])})