--- conflicted
+++ resolved
@@ -5,15 +5,8 @@
 import operator
 from typing import List
 
-<<<<<<< HEAD
-from tinychain.collection.tensor import einsum, Dense
-from tinychain.ml import Layer, NeuralNet, Sigmoid, Parameter, DiffedParameter
-
-from client.tinychain.collection.tensor import Tensor
-=======
 from tinychain.collection.tensor import einsum, Dense, Tensor
 from tinychain.ml import Layer, NeuralNet, Sigmoid, DiffedParameter, Parameter
->>>>>>> e09158bd
 
 
 class DNNLayer(Layer):
@@ -66,35 +59,6 @@
             def shape(cls):
                 return {"weights": weights.shape, "bias": bias.shape}
 
-            @property
-            def activation(self):
-                return activation
-
-<<<<<<< HEAD
-        return _DNNLayer({'name': name, "weights": weights, "bias": bias})
-
-    @property
-    def activation(self):
-        return self['activation']
-
-    def forward(self, x):
-        inputs = einsum("ki,ij->kj", [x, self["weights"]]) + self["bias"]
-        return self.activation.forward(inputs)
-
-    def backward(self, x, loss):
-        m = x.shape[0]
-        inputs = einsum("ki,ij->kj", [x, self["weights"]]) + self["bias"]
-        delta = Tensor(loss * self.activation.backward(inputs))
-        dL = einsum("ij,kj->ki", [self["weights"], delta])
-        return dL, [
-            DiffedParameter(name=self['name'] + '.weight', value=self["weights"], grad= einsum("ki,kj->ij", [x, delta]).copy() / m),
-            DiffedParameter(name=self['name'] + '.bias', value=self["bias"], grad=delta.sum(0) / m)
-        ]
-
-    def get_param_list(self) -> List[Parameter]:
-        return [Parameter(name=self['name'] + '.weight', value=self["weights"]),
-               Parameter(name=self['name'] + '.bias', value=self["bias"])]
-=======
             def forward(self, x):
                 inputs = einsum("ki,ij->kj", [x, weights]) + bias
                 return activation.forward(inputs)
@@ -138,7 +102,6 @@
     # def get_param_list(self) -> List[Parameter]:
     #     return [Parameter(name=self['name'] + '.weight', value=self["weights"]),
     #            Parameter(name=self['name'] + '.bias', value=self["bias"])]
->>>>>>> e09158bd
 
 
 class DNN(NeuralNet):
