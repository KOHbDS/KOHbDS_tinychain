--- conflicted
+++ resolved
@@ -107,31 +107,6 @@
     def load(cls, *args, **kwargs):
         pass
 
-<<<<<<< HEAD
-class Parameter(Map):
-
-    @classmethod
-    def create(cls, name: str, value: Tensor):
-        return cls({'name': name, 'value': value})
-
-    @property
-    def name(self) -> str:
-        return self['name']
-
-    @property
-    def value(self) -> Tensor:
-        return self['value']
-
-class DiffedParameter(Parameter):
-
-    @classmethod
-    def create(cls, name: str, value: Tensor, grad: Tensor):
-        return cls({'name': name, 'value': value, 'grad': grad})
-
-    @property
-    def grad(self) -> Tensor:
-        return self['grad']
-=======
 
 class Parameter:
 
@@ -153,4 +128,3 @@
     @classmethod
     def create(cls, name: str, value: Tensor, grad: Tensor):
         return cls(name=name, value=value, grad=grad)
->>>>>>> 01d13378
