--- conflicted
+++ resolved
@@ -2,10 +2,7 @@
 
 from tinychain.state import Map, Tuple
 from tinychain.collection.tensor import Tensor
-<<<<<<< HEAD
 
-=======
->>>>>>> e09158bd
 EPS = 10**-6
 
 class Activation(ABC):
@@ -109,20 +106,6 @@
     def load(cls, *args, **kwargs):
         pass
 
-<<<<<<< HEAD
-class Parameter:
-
-    def __init__(self, name: str, value: Tensor):
-        self.name = name
-        self.value = value
-
-class DiffedParameter(Parameter):
-
-    def __init__(self, name: str, value: Tensor, grad: Tensor):
-        super().__init__(name, value)
-        self.grad = grad
-=======
-
 class Parameter(Map):
 
     @classmethod
@@ -145,5 +128,4 @@
 
     @property
     def grad(self) -> Tensor:
-        return self['grad']
->>>>>>> e09158bd
+        return self['grad']