from tinychain.error import TinyChainError
from tinychain.ref import After, If, With
from tinychain.reflect.meta import MethodStub
from tinychain.reflect import method, op
<<<<<<< HEAD
from tinychain.state import State
from tinychain.util import requires


def after(when, then):
    """
    Delay resolving `then` until `when` has been resolved.

    Use this in situations where `then` depends on a side-effect of `when`, e.g. `after(table.update(), table.count())`.
    """

    rtype = type(then) if isinstance(then, State) else State
    return rtype(After(when, then))


def cond(if_condition, then, or_else):
    """
    Branch execution conditionally (i.e. an if statement).

    `if_condition` must resolve to a `Bool`. If true, `then` will be returned, otherwise `or_else`.
    """

    then_is_error = isinstance(then, TinyChainError)
    or_else_is_error = isinstance(or_else, TinyChainError)

    rtype = State
    if not then_is_error and or_else_is_error:
        rtype = type(then) if isinstance(then, State) else State
    elif then_is_error and not or_else_is_error:
        rtype = type(or_else) if isinstance(or_else, State) else State
    elif isinstance(then, State) and isinstance(or_else, State):
        if isinstance(type(or_else), type(then)):
            rtype = type(then)
        elif isinstance(type(then), type(or_else)):
            rtype = type(or_else)

    return rtype(If(if_condition, then, or_else))


def closure(op):
=======


def closure(*deps):
>>>>>>> 87bb6785
    """
    Annotation to capture data referenced by an :class:`Op` and return a `Closure`.

    The returned `Closure` can be called with the same parameters as the :class:`Op`.

    **Important**: the captured data may be large (e.g. an entire `Table`) if a closure is serialized over the network.

    Example:
        .. highlight:: python
        .. code-block:: python

            @tc.post_op
            def outer(x: Number, y: Number):
                @tc.closure(x, y)
                @tc.get_op
                def inner(z: tc.Number):
                    return x * y * z

                return inner
    """

    return lambda op: With(deps, op)


def get_method(form):
    """Annotation for a callable method specifying that it is a GET method."""
    return MethodStub(method.Get, form)


def put_method(form):
    """Annotation for a callable method specifying that it is a PUT method."""
    return MethodStub(method.Put, form)


def post_method(form):
    """Annotation for a callable method specifying that it is a POST method."""
    return MethodStub(method.Post, form)


def delete_method(form):
    """Annotation for a callable method specifying that it is a DELETE method."""
    return MethodStub(method.Delete, form)


def get_op(form):
    """Annotation for a callable function specifying that it is a GET :class:`Op`."""
    return op.Get(form)


def put_op(form):
    """Annotation for a callable function specifying that it is a PUT :class:`Op`."""
    return op.Put(form)


def post_op(form):
    """Annotation for a callable function specifying that it is a POST :class:`Op`."""
    return op.Post(form)


def delete_op(form):
    """Annotation for a callable function specifying that it is a DELETE :class:`Op`."""
    return op.Delete(form)<|MERGE_RESOLUTION|>--- conflicted
+++ resolved
@@ -2,7 +2,6 @@
 from tinychain.ref import After, If, With
 from tinychain.reflect.meta import MethodStub
 from tinychain.reflect import method, op
-<<<<<<< HEAD
 from tinychain.state import State
 from tinychain.util import requires
 
@@ -13,7 +12,7 @@
 
     Use this in situations where `then` depends on a side-effect of `when`, e.g. `after(table.update(), table.count())`.
     """
-
+    
     rtype = type(then) if isinstance(then, State) else State
     return rtype(After(when, then))
 
@@ -43,11 +42,6 @@
 
 
 def closure(op):
-=======
-
-
-def closure(*deps):
->>>>>>> 87bb6785
     """
     Annotation to capture data referenced by an :class:`Op` and return a `Closure`.
 
