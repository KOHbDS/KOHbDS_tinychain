--- conflicted
+++ resolved
@@ -28,11 +28,7 @@
 sha2 = "0.9"
 tbon = { version = "~0.2.2", features = ["tokio-io"] }
 tcgeneric = { path = "../generic" }
-<<<<<<< HEAD
-tc-error = "~0.2.2"
-=======
 tc-error = { path = "../error" }
->>>>>>> 5f22edb2
 tc-value = { path = "../value" }
 tokio = { version = "1.6", features = ["io-util"] }
 tokio-util = { version = "0.6", features = ["io"] }
