--- conflicted
+++ resolved
@@ -197,11 +197,7 @@
     pub async fn add_replica(&self, txn: &Txn, replica: Link) -> TCResult<()> {
         let self_link = txn.link(self.link.path().clone());
 
-<<<<<<< HEAD
         debug!("cluster at {} adding replica {}...", self_link, replica);
-=======
-        debug!("{} adding replica {}...", self, replica);
->>>>>>> 59570cfd
 
         if replica == self_link {
             if self.link.host().is_none() || self.link == self_link {
@@ -209,11 +205,7 @@
                 return Ok(());
             }
 
-<<<<<<< HEAD
-            debug!("{} got add request for self: {}", replica, self_link);
-=======
             debug!("{} replica at {} got add request for self: {}", self, replica, self_link);
->>>>>>> 59570cfd
 
             let replicas = txn
                 .get(self.link.clone().append(REPLICAS.into()), Value::None)
@@ -245,13 +237,8 @@
 
             self.replicate(txn).await?;
         } else {
-<<<<<<< HEAD
-            (*self.replicas.write(*txn.id()).await?).insert(replica.clone());
-            debug!("cluster at {} added replica {}", self_link, replica);
-=======
             debug!("add replica {}", replica);
             (*self.replicas.write(*txn.id()).await?).insert(replica);
->>>>>>> 59570cfd
         }
 
         Ok(())
@@ -322,7 +309,6 @@
                     debug!("commit replica {}...", replica);
                     txn.post(replica.clone(), State::Map(Map::default()))
                 }),
-<<<<<<< HEAD
         );
 
         while let Some(result) = replica_commits.next().await {
@@ -331,10 +317,6 @@
                 Err(cause) => log::error!("commit failure: {}", cause),
             }
         }
-=======
-        )
-        .await;
->>>>>>> 59570cfd
 
         self.commit(txn.id()).await;
 
