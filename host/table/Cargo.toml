--- conflicted
+++ resolved
@@ -20,11 +20,7 @@
 num_cpus = "1.13"
 safecast = "0.1"
 tc-btree = { path = "../btree" }
-<<<<<<< HEAD
-tc-error = "~0.2.2"
-=======
 tc-error = { path = "../error" }
->>>>>>> 5f22edb2
 tc-transact = { path = "../transact" }
 tc-value = { path = "../value" }
 tcgeneric = { path = "../generic" }